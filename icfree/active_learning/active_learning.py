<<<<<<< HEAD
# import csv
# import copy

# from time import (
#     time
# )

# from numpy import (
#     concatenate,
#     amax,
#     reshape,
#     array_equiv,
#     mean,
#     std,
#     empty,
#     argmax,
#     genfromtxt
# )

# import matplotlib.pyplot as plt

# from sklearn.metrics import (
#     r2_score
# )

# from sklearn.neural_network import (
#     MLPRegressor
# )

# from plates_generator import (

# )
=======
#!/usr/bin/env python
# coding: utf-8

from os import (
    path as os_path,
    mkdir as os_mkdir
)

import copy
import time

from csv import (
    DictWriter
)

from numpy import (
    concatenate as np_concatenate,
    mean as np_mean,
    std as np_std,
    # empty as np_empty,
    argmax as np_argmax
)

from pandas import (
    read_csv,
    concat
)

import matplotlib.pyplot as plt

from sklearn.model_selection import (
    KFold
)

from sklearn.metrics import (
    r2_score
)

from sklearn.neural_network import (
    MLPRegressor
)

from icfree.plates_generator.plates_generator import (
    input_importer,
    input_processor,
    doe_levels_generator,
    levels_to_concentrations
)


def dataset_generator(
        data_folder,
        files_number):
    """
    Merge experimental data into a single dataset

    Args:
        data_folder (_type_): _description_
        files_number (_type_): _description_

    Returns:
        _type_: _description_
    """
    experimental_data = [read_csv(
        data_folder.format(i))
        for i in range(1, files_number)]

    dataset = concat(experimental_data, ignore_index=True)
    dataset = dataset.to_numpy()

    return dataset


def dataset_processor(dataset):
    """
    Parse and extract features from dataset

    Args:
        dataset (_type_): _description_

    Returns:
        _type_: _description_
    """
    # Store maximum values for normalisation
    initial_max = []

    X_data = dataset[:, 0:11]
    y_data = dataset[:, 11]
    y_std_data = dataset[:, 12]

    for i in range(X_data.shape[1]):
        initial_max.append(copy.deepcopy(max(X_data[:, i])))
        X_data[:, i] = X_data[:, i]/max(X_data[:, i])

    return (initial_max,
            X_data,
            y_data,
            y_std_data)


def create_single_regressor(
        X,
        y,
        models_number=10,
        visualize=True,
        model_name="root-model"):
    """
    _summary_

    Args:
        X (_type_): _description_
        y (_type_): _description_
        models_number (int, optional): _description_. Defaults to 10.
        visualize (bool, optional): _description_. Defaults to True.
        model_name (str, optional): _description_. Defaults to "root-model".

    Returns:
        _type_: _description_
    """
    # Train the model
    for i in range(models_number):
        X_train = X
        y_train = y

        MLP = MLPRegressor(
            hidden_layer_sizes=(10, 100, 100, 20),
            activation="relu",
            solver="adam",
            max_iter=20000,
            early_stopping=True,
            learning_rate="adaptive")

        MLP.fit(X_train, y_train.flatten())

    # Evaluate and visualize the output of the model
    y_pred = MLP.predict(X)
    score = r2_score(y, y_pred)

    if visualize:
        model = MLP
        y_pred = model.predict(X)
        score = r2_score(y, y_pred)
        fig, ax = plt.subplots()
        ax.scatter(y, y_pred, edgecolors=(0, 0, 0))
        ax.plot([y.min(), y.max()], [y.min(), y.max()], 'k--', lw=4)
        ax.set_xlabel("Measured")
        ax.set_title(
            "Model prediction for model {}: {}".format(model_name, score))
        ax.set_ylabel("Predicted")
        plt.show()

    return (MLP, score)


def create_ensemble_regressor(
        X_data,
        y_data,
        y_std_data,
        ensemble_size=5):
    """
    _summary_

    Args:
        X_data (_type_): _description_
        y_data (_type_): _description_
        y_std_data (_type_): _description_
        ensemble_size (int, optional): _description_. Defaults to 5.

    Returns:
        _type_: _description_
    """
    # Train the ensemble of models
    training_start_time = time.time()
    MLP_ensemble = []

    for i in range(ensemble_size):
        model, score = create_single_regressor(
            X_data,
            y_data,
            models_number=10,
            visualize=True,
            model_name=i)

        MLP_ensemble.append(model)

    training_end_time = time.time()

    # Evaluate and visualize the ouputs of models
    for i in range(len(MLP_ensemble)):
        model = MLP_ensemble[i]
        y_pred = model.predict(X_data)
        score = r2_score(y_data, y_pred)
        fig, ax = plt.subplots()
        ax.scatter(y_data, y_pred, edgecolors=(0, 0, 0))
        ax.errorbar(y_data, y_pred, xerr=y_std_data, ls="none")
        ax.plot(
            [y_data.min(), y_data.max()],
            [y_data.min(), y_data.max()],
            "k--",
            lw=4)
        ax.set_xlabel("Measured")
        ax.set_title("Model prediction for model {}: {}".format(i, score))
        ax.set_ylabel("Predicted")
        plt.show()

    all_predictions = None
    for model in MLP_ensemble:
        y_pred = model.predict(X_data)
        # answer_array_pred = y_pred.reshape(X_data.shape[0], -1)
        if all_predictions is None:
            all_predictions = y_pred.reshape(X_data.shape[0], -1)
        else:
            all_predictions = np_concatenate((
                all_predictions,
                y_pred.reshape(X_data.shape[0], -1)),
                axis=1)

    y_pred = np_mean(all_predictions, axis=1)
    y_pred_std = np_std(all_predictions, axis=1)
    score = r2_score(y_data, y_pred)

    fig, ax = plt.subplots()
    ax.scatter(y_data, y_pred, edgecolors=(0, 0, 0))
    ax.errorbar(y_data, y_pred, xerr=y_std_data, yerr=y_pred_std, ls="none")
    ax.plot(
            [y_data.min(), y_data.max()],
            [y_data.min(), y_data.max()],
            'k--',
            lw=4)
    ax.set_xlabel("Measured")
    ax.set_title("Model prediction for ensemble of models: {}".format(score))
    ax.set_ylabel("Predicted")
    plt.show()

    return (MLP_ensemble,
            training_start_time,
            training_end_time)


def active_learning_array_generator(cfps_parameters):
    """
    _summary_

    Args:
        cfps_parameters (_type_): _description_

    Returns:
        _type_: _description_
    """
    cfps_parameters_df = input_importer(cfps_parameters)
    parameters = input_processor(cfps_parameters_df)
    doe_levels = doe_levels_generator(
            n_variable_parameters=len(parameters['doe']),
            doe_nb_concentrations=5,
            doe_concentrations=[0.1, 0.4, 0.6, 0.8, 1.0],
            doe_nb_samples=100,
            seed=2,
        )

    max_conc = [
            v['Maximum concentration']
            for v in parameters['doe'].values()
        ]

    active_learning_array = levels_to_concentrations(
            doe_levels,
            max_conc,
        )

    return (cfps_parameters_df, active_learning_array)


def select_best_predictions_from_ensemble_model(
            ensemble_of_models,
            active_learning_array,
            initial_max,
            sample_size=500,
            exploitation=1,
            exploration=1.41,
            normalisation=True,
            verbose=True,
            ):
    """
    _summary_

    Args:
        ensemble_of_models (_type_): _description_
        active_learning_array (_type_): _description_
        initial_max (_type_): _description_
        sample_size (int, optional): _description_. Defaults to 500.
        exploitation (int, optional): _description_. Defaults to 1.
        exploration (float, optional): _description_. Defaults to 1.41.
        normalisation (bool, optional): _description_. Defaults to True.
        verbose (bool, optional): _description_. Defaults to True.

    Returns:
        _type_: _description_
    """
    # Predict the full grid
    # answer_array_pred = np_empty
    all_predictions = None

    if verbose:
        print("Starting ensemble predictions")

    for model in ensemble_of_models:
        y_pred = model.predict(active_learning_array)
        # answer_array_pred = y_pred.reshape(
        #     active_learning_array.shape[0], -1)

        if all_predictions is None:
            all_predictions = y_pred.reshape(
                active_learning_array.shape[0], -1)
        else:
            all_predictions = np_concatenate((
                all_predictions,
                y_pred.reshape(active_learning_array.shape[0], -1)),
                axis=1)

    if verbose:
        print("Finished ensemble predictions")

    # Get mean and std for the predicted array
    y_pred = np_mean(all_predictions, axis=1)
    y_pred_std = np_std(all_predictions, axis=1)

    # Array to maximise, while balancing between exploration and exploitation
    array_to_maximise = copy.deepcopy(
        exploitation * y_pred + exploration * y_pred_std)

    # Select arrays in regards of the exploration method
    # Only uncertainty
    # Only yield
    # Uncertainty and yield
    conditions_list_pure_exploitation = []
    for count in range(sample_size):
        i = np_argmax(y_pred)
        conditions_list_pure_exploitation.append(int(i))
        if verbose:
            print("Maximising sample {} is yield: {}, std = {}".format(
                i,
                y_pred[i],
                y_pred_std[i]))
        y_pred[i] = -1

    conditions_list_pure_exploration = []
    for count in range(sample_size):
        i = np_argmax(y_pred_std)
        conditions_list_pure_exploration.append(int(i))
        if verbose:
            print("Maximising sample {} is yield: {}, std = {}".format(
                i,
                y_pred[i],
                y_pred_std[i]))
        y_pred_std[i] = -1

    conditions_list = []
    for count in range(sample_size):
        i = np_argmax(array_to_maximise)
        conditions_list.append(int(i))
        if verbose:
            print("Maximising sample {} is yield: {}, std = {}".format(
                i,
                y_pred[i],
                y_pred_std[i]))
        array_to_maximise[i] = -1

    if normalisation:
        for i in range(active_learning_array.shape[1]):
            active_learning_array[:, i] = \
                active_learning_array[:, i] * initial_max[i]
    else:
        conditions_to_test = active_learning_array[conditions_list, :]

        conditions_to_test_exploration = \
            active_learning_array[conditions_list_pure_exploration, :]

        conditions_to_test_exploitation = \
            active_learning_array[conditions_list_pure_exploitation, :]

    return (conditions_to_test,
            conditions_to_test_exploration,
            conditions_to_test_exploitation)


def save_conditions_to_test(
        cfps_parameters_df,
        conditions_to_test,
        conditions_to_test_exploration,
        conditions_to_test_exploitation,
        global_score,
        global_score_std,
        output_folder):
    """
    Save dataframes in tsv files

    Args:
        cfps_parameters_df (_type_): _description_
        conditions_to_test (_type_): _description_
        conditions_to_test_exploration (_type_): _description_
        conditions_to_test_exploitation (_type_): _description_
        global_score (_type_): _description_
        global_score_std (_type_): _description_
        output_folder (_type_): _description_
    """
    all_parameters = cfps_parameters_df['Parameter'].tolist()

    if not os_path.exists(output_folder):
        os_mkdir(output_folder)

    conditions_to_test.to_csv(
        os_path.join(
            output_folder,
            'conditions_to_test.tsv'),
        sep='\t',
        header=all_parameters,
        index=False)

    conditions_to_test_exploration.to_csv(
        os_path.join(
            output_folder,
            'conditions_to_test_exploration.tsv'),
        sep='\t',
        header=all_parameters,
        index=False)

    conditions_to_test_exploitation.to_csv(
        os_path.join(
            output_folder,
            'conditions_to_test_exploitation.tsv'),
        sep='\t',
        header=all_parameters,
        index=False)


def model_statistics_generator(
        X_data,
        y_data,
        y_std_data,
        iteration_number,
        folder_to_save,
        dataset,
        ensemble_size=25,
        nbr_fold=5):
    """
    _summary_

    Args:
        X_data (_type_): _description_
        y_data (_type_): _description_
        y_std_data (_type_): _description_
        iteration_number (_type_): _description_
        folder_to_save (_type_): _description_
        dataset (_type_): _description_
        ensemble_size (int, optional): _description_. Defaults to 25.
        nbr_fold (int, optional): _description_. Defaults to 5.

    Returns:
        _type_: _description_
    """
    # Extract model number of layers.
    dictionnary_of_models = {2: 0, 3: 0, 4: 0, 5: 0, 6: 0}

    kf = KFold(n_splits=nbr_fold, shuffle=True)
    scores_on_folds = []
    fold_number = 0

    for train_index, test_index in kf.split(X_data):
        fold_number = fold_number + 1
        X_train, X_test = X_data[train_index], X_data[test_index]
        y_train, y_test = y_data[train_index], y_data[test_index]
        y_std_train = y_std_data[train_index]
        y_std_test = y_std_data[test_index]

        # Training ensemble of models
        ensemble_models = []
        for n in range(ensemble_size):
            MLP, score = create_single_regressor(
                X_train,
                y_train,
                models_number=10,
                visualize=True,
                model_name=n)

            ensemble_models.append(MLP)

        # Analysing the models
        for model in ensemble_models:
            dictionnary_of_models[model.n_layers_] = \
                dictionnary_of_models[model.n_layers_] + 1
        print(dictionnary_of_models)

        # Evaluating the models
        all_predictions = None
        for model in ensemble_models:
            y_pred = model.predict(X_test)
            answer_array_pred = y_pred.reshape(X_test.shape[0], -1)
            if all_predictions is None:
                all_predictions = y_pred.reshape(X_test.shape[0], -1)
            else:
                all_predictions = np_concatenate(
                        (all_predictions,
                            y_pred.reshape(X_test.shape[0], -1)), axis=1)

        y_pred = np_mean(all_predictions, axis=1)
        y_pred_std = np_std(all_predictions, axis=1)

        score = r2_score(y_test, y_pred)
        fig, ax = plt.subplots()
        ax.scatter(y_test, y_pred, edgecolors=(0, 0, 0))
        ax.errorbar(
            y_test,
            y_pred,
            xerr=y_std_test,
            yerr=y_pred_std,
            ls="none")
        ax.plot([
                y_test.min(),
                y_test.max()],
                [y_test.min(),
                y_test.max()],
                'k--',
                lw=4)
        ax.set_xlabel("Measured")
        ax.set_title("R squared is: {}".format(score))
        ax.set_ylabel("Predicted")
        name_for_plotting = folder_to_save
        + '/' + "iteration_{}".format(iteration_number)
        + "fold_{}".format(fold_number) + ".png"

        plt.savefig(name_for_plotting)
        plt.show()
        scores_on_folds.append(score)

    global_score = np_mean(scores_on_folds)
    global_score_std = np_std(scores_on_folds)

    iteration_results = {}
    for iteration in range(1, 11):
        dataset = dataset_generator(iteration)
        X_data = dataset[:, 0:11]
        y_data = dataset[:, 11]
        y_std_data = dataset[:, 12]

        for i in range(X_data.shape[1]):
            X_data[:, i] = X_data[:, i]/max(X_data[:, i])

        iteration_results["{}".format(iteration)] = \
            global_score, \
            global_score_std

    print("For iteration {}, global score is ({}, {})".format(
            iteration,
            global_score,
            global_score_std))

    return (global_score, global_score_std, iteration_results)


def save_model_statistics(
        iteration_results,
        output_folder):
    """
    Save models statistics in a csv file

    Args:
        iteration_results (_type_): _description_
        output_folder (_type_): _description_
    """
    with open(
            "{}/iteration_results.csv".format(output_folder),
            "w") as csv_writer:
        headers = ["iteration", "score", "scores_std"]
        writer = DictWriter(csv_writer, headers)
        writer.writeheader()
        for key, value in iteration_results.items():
            row = {}
            global_score, global_score_std = value
            row["score"] = global_score
            row["scores_std"] = global_score_std
            row["iteration"] = key
            writer.writerow(row)
>>>>>>> 06c7c913
<|MERGE_RESOLUTION|>--- conflicted
+++ resolved
@@ -1,37 +1,3 @@
-<<<<<<< HEAD
-# import csv
-# import copy
-
-# from time import (
-#     time
-# )
-
-# from numpy import (
-#     concatenate,
-#     amax,
-#     reshape,
-#     array_equiv,
-#     mean,
-#     std,
-#     empty,
-#     argmax,
-#     genfromtxt
-# )
-
-# import matplotlib.pyplot as plt
-
-# from sklearn.metrics import (
-#     r2_score
-# )
-
-# from sklearn.neural_network import (
-#     MLPRegressor
-# )
-
-# from plates_generator import (
-
-# )
-=======
 #!/usr/bin/env python
 # coding: utf-8
 
@@ -613,5 +579,4 @@
             row["score"] = global_score
             row["scores_std"] = global_score_std
             row["iteration"] = key
-            writer.writerow(row)
->>>>>>> 06c7c913
+            writer.writerow(row)