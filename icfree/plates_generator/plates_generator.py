--- conflicted
+++ resolved
@@ -254,13 +254,10 @@
     parameters: List
         List of the name of cfps parameters
     """
-<<<<<<< HEAD
-=======
     # initial_set_array = concatenate(
     #     (all_concentrations_array,
     #         maximum_concentrations_sample),
     #     axis=0)
->>>>>>> 38aae095
 
     logger.debug(f'DOE_CONCENTRATIONS:\n{doe_concentrations}')
     logger.debug(f'CONST_CONCENTRATIONS: {const_concentrations}')
