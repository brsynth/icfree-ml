--- conflicted
+++ resolved
@@ -397,17 +397,9 @@
             axis=0
         )
         # Nplicate merged subsets
-<<<<<<< HEAD
-        merged_plates_final.append(
-            pd_concat(
-                [merged_plates]*nplicate,
-                ignore_index=True
-            )
-=======
-        merged_plates_final[f'merged_plate_{i_split+1}'] = concat(
+        merged_plates_final[f'merged_plate_{i_split+1}'] = pd_concat(
             [merged_plates]*nplicate,
             ignore_index=True
->>>>>>> 3ea361a1
         )
 
     return merged_plates_final
@@ -439,30 +431,7 @@
     destination_plates: Dict
         Dict with destination plates dataframes
     """
-<<<<<<< HEAD
-    volumes_wells = {}
-    for i in range(len(merged_plates)):
-        volumes_wells[f'merged_plate_{i+1}'] = \
-            merged_plates[i]
-
-    return _plate_generator(
-        volumes_wells,
-        starting_well,
-        vertical,
-        logger=logger
-    )
-
-
-def _plate_generator(
-    wells: Dict,
-    starting_well: str = DEFAULT_STARTING_WELL,
-    vertical: str = True,
-    logger: Logger = getLogger(__name__)
-):
     plate_rows = string_ascii_uppercase
-=======
-    plate_rows = ascii_uppercase
->>>>>>> 3ea361a1
     plate_rows = list(plate_rows[0:16])
 
     destination_plates = {}
@@ -519,8 +488,10 @@
         logger
     )
 
-<<<<<<< HEAD
-    for destination_plate in distribute_destination_plates_dict.values():
+    all_sources = {}
+    echo_instructions = {}
+
+    for key, destination_plate in destination_plates.items():
 
         for parameter_name in destination_plate.drop(columns=['well_name']):
             worklist = {
@@ -545,70 +516,9 @@
 
             worklist = DataFrame(worklist)
             all_sources[parameter_name] = worklist
-            echo_instructions = pd_concat(
-                all_sources.values()).reset_index(drop=True)
-
-        distribute_echo_instructions_list.append(echo_instructions)
-        distribute_echo_instructions_dict = dict(
-            zip(distribute_echo_instructions_dict_keys,
-                distribute_echo_instructions_list))
-
-    return distribute_echo_instructions_dict
-
-
-def merge_echo_instructions_generator(
-        merge_destination_plates_dict: Dict):
-    """
-    Generate and merge Echo® instructions a single triplicated plate
-
-    Parameters
-    ----------
-        merge_destination_plates_dict: Dict
-            Dict with merged destination plates dataframes
-
-    Returns
-    -------
-        merge_echo_instructions_dict: Dict
-            Dict with merged echo instructions dataframes
-    """
-=======
->>>>>>> 3ea361a1
-    all_sources = {}
-    echo_instructions = {}
-
-    for key, destination_plate in destination_plates.items():
-
-        for parameter_name in destination_plate.drop(columns=['well_name']):
-            worklist = {
-                'Source Plate Name': [],
-                'Source Plate Type': [],
-                'Source Well': [],
-                'Destination Plate Name': [],
-                'Destination Well': [],
-                'Transfer Volume': [],
-                'Sample ID': []}
-
-            for index in range(len(destination_plate)):
-                worklist['Source Plate Name'].append('Source[1]')
-                worklist['Source Plate Type'].append('384PP_AQ_GP3')
-                worklist['Source Well'].append(parameter_name)
-                worklist['Destination Plate Name'].append('Destination[1]')
-                worklist['Destination Well'].append(
-                        destination_plate.loc[index, 'well_name'])
-                worklist['Transfer Volume'].append(
-                        destination_plate.loc[index, parameter_name])
-                worklist['Sample ID'].append(parameter_name)
-
-            worklist = DataFrame(worklist)
-            all_sources[parameter_name] = worklist
-<<<<<<< HEAD
-            echo_instructions = pd_concat(
-                all_sources.values()).reset_index(drop=True)
-=======
-            instructions = concat(
+            instructions = pd_concat(
                 all_sources.values()
             ).reset_index(drop=True)
->>>>>>> 3ea361a1
 
         echo_instructions[key] = instructions
 
