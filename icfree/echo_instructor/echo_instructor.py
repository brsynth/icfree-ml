--- conflicted
+++ resolved
@@ -74,28 +74,16 @@
         cfps_parameters,
         sep='\t')
 
-<<<<<<< HEAD
-    initial_concentrations_df = pd_read_csv(
+    concentrations_df = {}
+    concentrations_df['initial'] = pd_read_csv(
         initial_concentrations,
         sep='\t')
 
-    normalizer_concentrations_df = pd_read_csv(
+    concentrations_df['normalizer'] = pd_read_csv(
         normalizer_concentrations,
         sep='\t')
 
-    autofluorescence_concentrations_df = pd_read_csv(
-=======
-    concentrations_df = {}
-    concentrations_df['initial'] = read_csv(
-        initial_concentrations,
-        sep='\t')
-
-    concentrations_df['normalizer'] = read_csv(
-        normalizer_concentrations,
-        sep='\t')
-
-    concentrations_df['autofluorescence'] = read_csv(
->>>>>>> 9a45b0d2
+    concentrations_df['autofluorescence'] = pd_read_csv(
         autofluorescence_concentrations,
         sep='\t')
 
@@ -128,27 +116,12 @@
 
     Returns
     -------
-<<<<<<< HEAD
-    initial_volumes_df : DataFrame
-        DataFrame with converted volumes
-    normalizer_volumes_df : DataFrame
-        DataFrame with converted volumes. 0 is assigned to the GOI-DNA column
-    autofluorescence_volumes_df : DataFrame
-        DataFrame with converted volumes. 0 is assigned to the GFP-DNA column
-    initial_volumes_summary: DataFrame
-        Series with total volume for each factor in initial_volumes_df
-    normalizer_volumes_summary: DataFrame
-        Series with total volume for each factor in normalizer_volumes_df
-    autofluorescence_volumes_summary: DataFrame
-        Series with total volume for each factor in autofluorescence_volumes_df
-=======
     volumes_df : Dict
         DataFrames with converted volumes
         For 'normalizer' key, 0 is assigned to the GOI-DNA column
     volumes_summary: DataFrame
         DataFrame with total volume for each factor in
         initial/normalizer/autofluorescnce_volumes_df
->>>>>>> 9a45b0d2
     warning_volumes_report: DataFrame
         Report of volumes outside the transfer range of Echo
     logger: Logger
@@ -168,12 +141,7 @@
             ]
         ].to_numpy()
     )
-<<<<<<< HEAD
-
     stock_concentrations_df = np_fromiter(
-=======
-    stock_concentrations_df = fromiter(
->>>>>>> 9a45b0d2
         stock_concentrations_dict.values(),
         dtype=float
     )
@@ -183,51 +151,6 @@
     sample_volume_stock_ratio = \
         sample_volume / stock_concentrations_df
 
-<<<<<<< HEAD
-    # Convert concentrations into volumes
-    # and make it a multiple of 2.5 (ECHO specs)
-    try:
-        initial_volumes_df = round(
-            np_multiply(
-                initial_concentrations_df,
-                sample_volume_stock_ratio
-            ) / 2.5,
-            0
-        ) * 2.5
-        logger.debug(
-            'initial volumes:\n%s',
-            initial_volumes_df
-        )
-
-        normalizer_volumes_df = round(np_multiply(
-            normalizer_concentrations_df,
-            sample_volume_stock_ratio
-            ) / 2.5,
-            0
-        ) * 2.5
-        logger.debug(
-            'normalizer volumes:\n%s',
-            normalizer_volumes_df
-        )
-
-        autofluorescence_volumes_df = round(np_multiply(
-            autofluorescence_concentrations_df,
-            sample_volume_stock_ratio
-            ) / 2.5,
-            0
-        ) * 2.5
-        logger.debug(
-            'autofluorescence volumes:\n%s',
-            autofluorescence_volumes_df
-        )
-    except ValueError as e:
-        logger.error(f'*** {e}')
-        logger.error(
-            'It seems that the number of parameters is different '
-            'from the number of stock concentrations. Exiting...'
-        )
-        raise(e)
-=======
     volumes_df = {}
     volumes_summary = {}
     warning_volumes_report = {
@@ -244,7 +167,7 @@
         # and make it a multiple of 2.5 (ECHO specs)
         try:
             volumes_df[volumes_name] = round(
-                multiply(
+                np_multiply(
                     concentrations_df[volumes_name],
                     sample_volume_stock_ratio
                 ) / 2.5, 0
@@ -275,7 +198,6 @@
         # Sum of volumes for each parameter
         volumes_summary[volumes_name] = \
             volumes_df[volumes_name].sum().to_frame()
->>>>>>> 9a45b0d2
 
         # Add source plate dead volume to sum of volumes for each parameter
         volumes_summary[volumes_name] = \
@@ -379,20 +301,6 @@
     ----------
     cfps_parameters_df : DataFrame
         Dataframe with cfps_parameters data.
-<<<<<<< HEAD
-    initial_volumes_df : DataFrame
-        DataFrame with converted volumes
-    normalizer_volumes_df : DataFrame
-        DataFrame with converted volumes. 0 is assigned to the GOI-DNA column
-    autofluorescence_volumes_df : DataFrame
-        DataFrame with converted volumes. 0 is assigned to the GFP-DNA column
-    initial_volumes_summary: DataFrame
-        Series with total volume for each factor in initial_volumes_df
-    normalizer_volumes_summary: DataFrame
-        Series with total volume for each factor in normalizer_volumes_df
-    autofluorescence_volumes_summary: DataFrame
-        Series with total volume for each factor in autofluorescence_volumes_df
-=======
     volumes_df : Dict
         DataFrames with converted volumes
         For 'normalizer' key, 0 is assigned to GOI-DNA column
@@ -400,7 +308,6 @@
     volumes_summary: Dict
         DataFrame with total volume for each factor in
         initial/normalizer/autofluorescence_volumes_df
->>>>>>> 9a45b0d2
     warning_volumes_report: DataFrame
         Report of volumes outside the transfer range of Echo.
     output_folder: str
@@ -473,84 +380,16 @@
     n_split = 3
 
     # Split volumes dataframes into three subsets
-<<<<<<< HEAD
-    initial_volumes_df_list = np_vsplit(
-        initial_volumes_df,
-        3)
-
-    normalizer_volumes_df_list = np_vsplit(
-        normalizer_volumes_df,
-        3)
-
-    autofluorescence_volumes_df_list = np_vsplit(
-        autofluorescence_volumes_df,
-        3)
-
-    # Merge first subsets from each list
-    merged_plate_1 = pd_concat((
-        initial_volumes_df_list[0],
-        normalizer_volumes_df_list[0],
-        autofluorescence_volumes_df_list[0]),
-        axis=0)
-
-    # Triplicate merged subsets
-    merged_plate_1_duplicate = merged_plate_1.copy()
-    merged_plate_1_triplicate = merged_plate_1.copy()
-    merged_plate_1_final = pd_concat((
-        merged_plate_1,
-        merged_plate_1_duplicate,
-        merged_plate_1_triplicate),
-        axis=0,
-        ignore_index=True)
-
-    # Merge second subsets from each list
-    merged_plate_2 = pd_concat((
-        initial_volumes_df_list[1],
-        normalizer_volumes_df_list[1],
-        autofluorescence_volumes_df_list[1]),
-        axis=0)
-
-    # Triplicate merged subsets
-    merged_plate_2_duplicate = merged_plate_2.copy()
-    merged_plate_2_triplicate = merged_plate_2.copy()
-    merged_plate_2_final = pd_concat((
-        merged_plate_2,
-        merged_plate_2_duplicate,
-        merged_plate_2_triplicate),
-        axis=0,
-        ignore_index=True)
-
-    # Merge third subsets from each list
-    merged_plate_3 = pd_concat((
-        initial_volumes_df_list[2],
-        normalizer_volumes_df_list[2],
-        autofluorescence_volumes_df_list[2]),
-        axis=0)
-
-    # Triplicate merged subsets
-    merged_plate_3_duplicate = merged_plate_3.copy()
-    merged_plate_3_triplicate = merged_plate_3.copy()
-    merged_plate_3_final = pd_concat((
-        merged_plate_3,
-        merged_plate_3_duplicate,
-        merged_plate_3_triplicate),
-        axis=0,
-        ignore_index=True)
-
-    return (merged_plate_1_final,
-            merged_plate_2_final,
-            merged_plate_3_final)
-=======
     volumes_df_list = {}
     for key in volumes_df.keys():
-        volumes_df_list[key] = vsplit(
+        volumes_df_list[key] = np_vsplit(
             volumes_df[key],
             n_split)
 
     merged_plates_final = []
     for i_split in range(n_split):
         # Put together each (i_split)th of volumes_df_list
-        merged_plates = concat(
+        merged_plates = pd_concat(
             [
                 volumes_df[i_split]
                 for volumes_df in volumes_df_list.values()
@@ -559,14 +398,13 @@
         )
         # Nplicate merged subsets
         merged_plates_final.append(
-            concat(
+            pd_concat(
                 [merged_plates]*nplicate,
                 ignore_index=True
             )
         )
 
     return merged_plates_final
->>>>>>> 9a45b0d2
 
 
 def distribute_destination_plate_generator(
@@ -596,87 +434,12 @@
     distribute_destination_plates_dict: Dict
         Dict with ditributed destination plates dataframes
     """
-<<<<<<< HEAD
-    volumes_df_dict = {
-        'initial_volumes_df': initial_volumes_df,
-        'normalizer_volumes_df': normalizer_volumes_df,
-        'autofluorescence_volumes_df': autofluorescence_volumes_df}
-
-    volumes_wells_keys = [
-        'initial_volumes_wells',
-        'normalizer_volumes_wells',
-        'autofluorescence_volumes_wells']
-
-    plate_rows = string_ascii_uppercase
-    plate_rows = list(plate_rows[0:16])
-
-    volumes_wells_list = []
-    all_dataframe = {}
-
-    for volumes_df in volumes_df_dict.values():
-        # Fill destination plates column by column
-        if vertical:
-            from_well = plate_rows.index(starting_well[0]) + \
-                (int(starting_well[1:]) - 1) * 16
-
-            for parameter_name in volumes_df.columns:
-                dataframe = DataFrame(
-                    0.0,
-                    index=plate_rows,
-                    columns=range(1, 25))
-
-                for index, value in enumerate(volumes_df[parameter_name]):
-                    index += from_well
-                    dataframe.iloc[index % 16, index // 16] = value
-
-                all_dataframe[parameter_name] = dataframe
-
-            volumes_wells = volumes_df.copy()
-            names = ['{}{}'.format(
-                plate_rows[(index + from_well) % 16],
-                (index + from_well) // 16 + 1)
-                    for index in volumes_df.index]
-
-            volumes_wells['well_name'] = names
-            volumes_wells_list.append(volumes_wells)
-
-        # Fill destination plates row by row
-        if not vertical:
-            from_well = plate_rows.index(starting_well[0]) * 24 + \
-                int(starting_well[1:]) - 1
-
-            for parameter_name in volumes_df.columns:
-                dataframe = DataFrame(
-                    0.0,
-                    index=plate_rows,
-                    columns=range(1, 25))
-
-                for index, value in enumerate(volumes_df[parameter_name]):
-                    index += from_well
-                    dataframe.iloc[index // 24, index % 24] = value
-
-                all_dataframe[parameter_name] = dataframe
-
-            volumes_wells = volumes_df.copy()
-            names = ['{}{}'.format(
-                plate_rows[index // 24],
-                index % 24 + 1) for index in volumes_wells.index]
-            volumes_wells['well_name'] = names
-            volumes_wells_list.append(volumes_wells)
-
-    distribute_destination_plates_dict = dict(zip(
-        volumes_wells_keys,
-        volumes_wells_list))
-
-    return distribute_destination_plates_dict
-=======
     return _plate_generator(
         volumes_df,
         starting_well,
         vertical,
         logger=logger
     )
->>>>>>> 9a45b0d2
 
 
 def merge_destination_plate_generator(
@@ -717,17 +480,13 @@
     )
 
 
-<<<<<<< HEAD
-    plate_rows = string_ascii_uppercase
-=======
 def _plate_generator(
     wells: Dict,
     starting_well: str = DEFAULT_STARTING_WELL,
     vertical: str = True,
     logger: Logger = getLogger(__name__)
 ):
-    plate_rows = ascii_uppercase
->>>>>>> 9a45b0d2
+    plate_rows = string_ascii_uppercase
     plate_rows = list(plate_rows[0:16])
 
     volumes_wells_list = []
