--- conflicted
+++ resolved
@@ -96,20 +96,11 @@
             concentrations_df)
 
 
-<<<<<<< HEAD
-def volumes_array_generator(
-    cfps_parameters_df: DataFrame,
-    initial_concentrations_df: DataFrame,
-    normalizer_concentrations_df: DataFrame,
-    autofluorescence_concentrations_df: DataFrame,
-    sample_volume: int = DEFAULT_SAMPLE_VOLUME,
-=======
 def concentrations_to_volumes(
     cfps_parameters_df: DataFrame,
     concentrations_df: Dict,
     sample_volume: int = DEFAULT_SAMPLE_VOLUME,
     source_plate_dead_volume: int = DEFAULT_SOURCE_PLATE_DEAD_VOLUME,
->>>>>>> 8842c536
     logger: Logger = getLogger(__name__)
 ):
     """
@@ -139,123 +130,13 @@
     warning_volumes_report: DataFrame
         Report of volumes outside the transfer range of Echo
     """
-<<<<<<< HEAD
-
-    # Print out parameters
-    logger.info('Converting concentrations to volumes...')
-    logger.debug(
-        'cfps parameters:\n%s',
-        cfps_parameters_df
-    )
-    logger.debug(
-        'initial concentrations:\n%s',
-        initial_concentrations_df
-    )
-    logger.debug(
-        'normalizer concentrations:\n%s',
-        normalizer_concentrations_df
-    )
-    logger.debug(
-        'autofluorescence concentrations:\n%s',
-        autofluorescence_concentrations_df
-    )
-=======
     logger.info('Converting concentrations to volumes...')
     # Print out parameters
     logger.debug(f'cfps parameters:\n{cfps_parameters_df}')
->>>>>>> 8842c536
     logger.debug('Sample volume:\n%s', sample_volume)
 
     # Exract stock conecentrations from cfps_parameters_df
     stock_concentrations_dict = dict(
-<<<<<<< HEAD
-        cfps_parameters_df[['Parameter', 'Stock concentration']].to_numpy())
-    stock_concentrations_df = fromiter(
-        stock_concentrations_dict.values(),
-        dtype=float)
-    logger.debug('Stock concentrations:\n%s', stock_concentrations_df)
-
-    # Calculate coeff for each well
-    coeff = \
-        sample_volume / stock_concentrations_df
-
-    # Convert concentrations to volumes
-    try:
-        initial_volumes_df = round(multiply(
-            initial_concentrations_df,
-            coeff) / 2.5, 0) * 2.5
-        logger.debug(
-            'initial volumes:\n%s',
-            initial_volumes_df
-        )
-
-        normalizer_volumes_df = round(multiply(
-            normalizer_concentrations_df,
-            coeff) / 2.5, 0) * 2.5
-        logger.debug(
-            'normalizer volumes:\n%s',
-            normalizer_volumes_df
-        )
-
-        autofluorescence_volumes_df = round(multiply(
-            autofluorescence_concentrations_df,
-            coeff) / 2.5, 0) * 2.5
-        logger.debug(
-            'autofluorescence volumes:\n%s',
-            autofluorescence_volumes_df
-        )
-    except ValueError as e:
-        logger.error(f'*** {e}')
-        logger.error(
-            'It seems that the number of parameters is different '
-            'than the number of stock concentrations. Exiting...'
-        )
-        raise(e)
-
-    # WARNING: < 10 nL (echo specs) --> have to dilute stock
-    for volumes in [
-        initial_volumes_df,
-        normalizer_volumes_df,
-        autofluorescence_volumes_df
-    ]:
-        for factor in volumes.columns:
-            for value in volumes[factor].sort_values():
-                if value != 0:
-                    break
-            if 0 < value < 10:
-                logger.warning(
-                    f'There are {factor} volume(s) < 10 nL. '
-                    'Stock have to be more diluted.'
-                )
-
-    # Add Water column
-    initial_volumes_df['Water'] = \
-        sample_volume - initial_volumes_df.sum(axis=1)
-    logger.debug('initial volumes:\n%s', initial_volumes_df)
-
-    normalizer_volumes_df['Water'] = \
-        sample_volume - normalizer_volumes_df.sum(axis=1)
-    logger.debug('normalizer volumes:\n%s', normalizer_volumes_df)
-
-    autofluorescence_volumes_df['Water'] = \
-        sample_volume - autofluorescence_volumes_df.sum(axis=1)
-    logger.debug('autofluorescence volumes:\n%s', autofluorescence_volumes_df)
-
-    # WARNING: Vwater < 0 --> have to increase stock conentration
-    # Check if a factor stock is not concentrated enough,
-    # i.e. Vwater < 0
-    for water_volumes in [
-        initial_volumes_df['Water'],
-        normalizer_volumes_df['Water'],
-        autofluorescence_volumes_df['Water']
-    ]:
-        if water_volumes.min() < 0:
-            logger.warning('*** Volume of added water < 0')
-            logger.warning(
-                'It seems that at least a factor stock '
-                'is not concentrated enough.'
-            )
-=======
         cfps_parameters_df[
             [
                 'Parameter',
@@ -355,7 +236,6 @@
         Upper bound
     logger: Logger
         Logger
->>>>>>> 8842c536
 
     Returns
     -------
